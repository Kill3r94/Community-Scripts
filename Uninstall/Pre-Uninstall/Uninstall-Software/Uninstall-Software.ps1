<#
.SYNOPSIS
    Uninstall software based on the DisplayName of said software in the registry
.DESCRIPTION
    This script is useful if you need to uninstall software before installing or updating other software. 

    Typically best used as a pre-script in most situations.

    One example use case of this script with Patch My PC's Publisher is if you have previously re-packaged software installed
    on your devices and you need to uninstall the repackaged software, and install using the vendor's native install media 
    (provided by the Patch My PC catalogue).

    The script searches the registry for installed software, matching the supplied DisplayName value in the -DisplayName parameter
    with that of the DisplayName in the registry. If one match is found, it uninstalls the software using the QuietUninstallString or UninstallString.
    
    You can supply additional arguments to the uninstaller using the -AdditionalArguments, -AdditionalMSIArguments, or -AdditionalEXEArguments parameters.

    You cannot use -AdditionalArguments with -AdditionalMSIArguments or -AdditionalEXEArguments.

    If a product code is not in the UninstallString, QuietUninstallString or UninstallString are used. QuietUninstallString is preferred if it exists.

    If more than one matches of the DisplayName occurs, uninstall is not possible unless you use the -UninstallAll switch.

    If QuietUninstallString and UninstallString is not present or null, uninstall is not possible.

    A log file is created in the temp directory with the name "Uninstall-Software-<DisplayName>.log" which contains the verbose output of the script.

    An .msi log file is created in the temp directory with the name "<DisplayName>_<DisplayVersion>.msi.log" which contains the verbose output of the msiexec.exe process.
.PARAMETER DisplayName
    The name of the software you wish to uninstall as it appears in the registry as its DisplayName value. * wildcard supported.
.PARAMETER Architecture
    Choose which registry key path to search in while looking for installed software. Acceptable values are:

    - "x86" will search in SOFTWARE\WOW6432Node\Microsoft\Windows\CurrentVersion\Uninstall on a 64-bit system.
    - "x64" will search in SOFTWARE\Microsoft\Windows\CurrentVersion\Uninstall.
    - "Both" will search in both key paths.
.PARAMETER HivesToSearch
    Choose which registry hive to search in while looking for installed software. Acceptable values are:

    - "HKLM" will search in hive HKEY_LOCAL_MACHINE which is typically where system-wide installed software is registered.
    - "HKCU" will search in hive HKEY_CURRENT_USER which is typically where user-based installed software is registered.
.PARAMETER WindowsInstaller
    Specify a value between 1 and 0 to use as an additional criteria when trying to find installed software.

    If WindowsInstaller registry value has a data of 1, it generally means software was installed from MSI.

    Omitting the parameter entirely or specify a value of 0 generally means software was installed from EXE

    This is useful to be more specific about software titles you want to uninstall.

    Specifying a value of 0 will look for software where WindowsInstaller is equal to 0, or not present at all.
.PARAMETER SystemComponent
    Specify a value between 1 and 0 to use as an additional criteria when trying to find installed software.

    Specifying a value of 0 will look for software where SystemComponent is equal to 0, or not present at all.
.PARAMETER VersionLessThan
    Specify a version number to use as an additional criteria when trying to find installed software.

    This parameter can be used in conjuction with -VersionEqualTo and -VersionGreaterThan.
.PARAMETER VersionEqualTo
    Specify a version number to use as an additional criteria when trying to find installed software.

    This parameter can be used in conjuction with -VersionLessThan and -VersionGreaterThan.
.PARAMETER VersionGreaterThan
    Specify a version number to use as an additional criteria when trying to find installed software.

    This parameter can be used in conjuction with -VersionLessThan and -VersionEqualTo.
.PARAMETER AdditionalArguments
    A string which includes the additional parameters you would like passed to the uninstaller.

    Cannot be used with -AdditionalMSIArguments or -AdditionalEXEArguments.
.PARAMETER AdditionalMSIArguments
    A string which includes the additional parameters you would like passed to the MSI uninstaller. 
    
    This is useful if you use this, and (or not at all) -AdditionalEXEArguments, in conjuction with -UninstallAll to apply different parameters for MSI based uninstalls.

    Cannot be used with -AdditionalArguments.
.PARAMETER AdditionalEXEArguments
    A string which includes the additional parameters you would like passed to the EXE uninstaller.

    This is useful if you use this, and (or not at all) -AdditionalMSIArguments, in conjuction with -UninstallAll to apply different parameters for EXE based uninstalls.

    Cannot be used with -AdditionalArguments.
.PARAMETER UninstallAll
    This switch will uninstall all software matching the search criteria of -DisplayName, -WindowsInstaller, and -SystemComponent.

    -DisplayName allows wildcards, and if there are multiple matches based on the wild card, this switch will uninstall matching software.

    Without this parameter, the script will do nothing if there are multiple matches found.
.PARAMETER Force
    This switch will instruct the script to attempt to uninstall an MSI even if it is not installed (either per-system or for the current user).
    This may produce a 1605 error code if the MSI is installed for another user, so this switch will also suppress this exit code.
.PARAMETER ProcessName
    Wait for this process to finish after the uninstallation has started.
    
    If the process is already running before the uninstallation has even started, the script will quit with an error.

    This is useful for some software which spawn a seperate process to do the uninstallation, and the main process exits before the uninstallation is finished.

    The .exe extension is not required, and the process name is case-insensitive.
.EXAMPLE
    PS C:\> Uninstall-Software.ps1 -DisplayName "Greenshot"
    
    Uninstalls Greenshot if "Greenshot" is detected as the DisplayName in a key under either of the registry key paths:

    - SOFTWARE\WOW6432Node\Microsoft\Windows\CurrentVersion\Uninstall
    - SOFTWARE\Microsoft\Windows\CurrentVersion\Uninstall 
.EXAMPLE
    PS C:\> Uninstall-Software.ps1 -DisplayName "Mozilla*"

    Uninstalls any products where DisplayName starts with "Mozilla"
.EXAMPLE
    PS C:\> Uninstall-Software.ps1 -DisplayName "*SomeSoftware*" -AdditionalMSIArguments "/quiet /norestart" -AdditionalEXEArguments "/S" -UninstallAll

    Uninstalls all software where DisplayName contains "SomeSoftware". 
    
    For any software found in the registry matching the search criteria and are MSI-based (WindowsInstaller = 1), "/quiet /norestart" will be supplied to the uninstaller.
    
    For any software found in the registry matching the search criteria and  are EXE-based (WindowsInstaller = 0 or non-existent), "/S" will be supplied to the uninstaller.
.EXAMPLE
    PS C:\> Uninstall-Software.ps1 -DisplayName "KiCad*" -ProcessName "Un_A"

    Uninstalls KiCad and waits for the process "Un_A" to finish after the uninstallation has started.
.EXAMPLE
    PS C:\> Uninstall-Software.ps1 -DisplayName "SomeSoftware" -VersionGreaterThan 1.0.0

    Uninstalls SomeSoftware if the version is greater than 1.0.0
#>
[CmdletBinding(DefaultParameterSetName = 'AdditionalArguments')]
param (
    [Parameter(Mandatory)]
    [String]$DisplayName,

    [Parameter()]
    [ValidateSet('Both', 'x86', 'x64')]
    [String]$Architecture = 'Both',

    [Parameter()]
    [ValidateSet('HKLM', 'HKCU')]
    [String[]]$HivesToSearch = 'HKLM',

    [Parameter()]
    [Boolean]$WindowsInstaller,

    [Parameter()]
    [Boolean]$SystemComponent,

    [Parameter()]
    [String]$VersionLessThan,

    [Parameter()]
    [String]$VersionEqualTo,

    [Parameter()]
    [String]$VersionGreaterThan,

    [Parameter(ParameterSetName = 'AdditionalArguments')]
    [String]$AdditionalArguments,

    [Parameter(ParameterSetName = 'AdditionalEXEorMSIArguments')]
    [String]$AdditionalMSIArguments,
    
    [Parameter(ParameterSetName = 'AdditionalEXEorMSIArguments')]
    [String]$AdditionalEXEArguments,

    [Parameter()]
    [Switch]$UninstallAll,

    [Parameter()]
    [Switch]$Force,

    [Parameter()]
    [String]$ProcessName
)

function Get-InstalledSoftware {
    param(
        [Parameter(Mandatory)]
        [String]$DisplayName,

        [Parameter()]
        [ValidateSet('Both', 'x86', 'x64')]
        [String]$Architecture = 'Both',

        [Parameter()]
        [ValidateSet('HKLM', 'HKCU')]
        [String[]]$HivesToSearch = 'HKLM',

        [Parameter()]
        [Boolean]$WindowsInstaller,
    
        [Parameter()]
        [Boolean]$SystemComponent,
    
        [Parameter()]
        [String]$VersionLessThan,
    
        [Parameter()]
        [String]$VersionEqualTo,
    
        [Parameter()]
        [String]$VersionGreaterThan
    )

    $PathsToSearch = if ([IntPtr]::Size -eq 4) {
        # IntPtr will be 4 on a 32 bit system, where there is only one place to look
        'Software\Microsoft\Windows\CurrentVersion\Uninstall\*'
    }
    else {
        switch -regex ($Architecture) {
            'Both|x86' {
                # If we are searching for a 32 bit application then we will only search under Wow6432Node
                'Software\Wow6432Node\Microsoft\Windows\CurrentVersion\Uninstall\*'
            }
            'Both|x64' {
                # If we are searching for a 64 bit application then we will only search the 64-bit registry
                'Software\Microsoft\Windows\CurrentVersion\Uninstall\*'
            }
        }
    }

    $FullPaths = foreach ($PathFragment in $PathsToSearch) {
        switch ($HivesToSearch) {
            'HKLM' {
                [string]::Format('registry::HKEY_LOCAL_MACHINE\{0}', $PathFragment)

            }
            'HKCU' {
<<<<<<< HEAD
                # There is no Wow6432Node Uninstall key for HKEY_CURRENT_USER
                [string]::Format('registry::HKEY_CURRENT_USER\{0}', $PathFragment.Replace('\Wow6432Node', ''))
=======
                [string]::Format('registry::HKEY_CURRENT_USER\{0}', $PathFragment)
>>>>>>> 8fbae85b
            }
        }
    }

    Write-Verbose "Will search the following registry paths based on [Architecture = $Architecture] [HivesToSearch = $HivesToSearch]"
    foreach ($RegPath in $FullPaths) {
        Write-Verbose $RegPath
    }

    $PropertyNames = 'DisplayName', 'DisplayVersion', 'PSChildName', 'Publisher', 'InstallDate', 'QuietUninstallString', 'UninstallString', 'WindowsInstaller', 'SystemComponent'

    $AllFoundObjects = Get-ItemProperty -Path $FullPaths -Name $propertyNames -ErrorAction SilentlyContinue

    foreach ($Result in $AllFoundObjects) {
        try {
            if ($Result.DisplayName -notlike $DisplayName) {
                #Write-Verbose ('Skipping {0} as name does not match {1}' -f $Result.DisplayName, $DisplayName)
                continue
            }
            # Casting to [bool] will return $false if the property is 0 or not present
            if ($PSBoundParameters.ContainsKey('WindowsInstaller') -and [bool]$Result.WindowsInstaller -ne $WindowsInstaller) {
                Write-Verbose ('Skipping {0} as WindowsInstaller value {1} does not match {2}' -f [bool]$Result.DisplayName, $Result.WindowsInstaller, $WindowsInstaller)
                continue
            }
            if ($PSBoundParameters.ContainsKey('SystemComponent') -and [bool]$Result.SystemComponent -ne $SystemComponent) {
                Write-Verbose ('Skipping {0} as SystemComponent value {1} does not match {2}' -f [bool]$Result.DisplayName, $Result.SystemComponent, $SystemComponent)
                continue
            }
            if ($PSBoundParameters.ContainsKey('VersionEqualTo') -and (ConvertTo-Version $Result.DisplayVersion) -ne (ConvertTo-Version $VersionEqualTo)) {
                Write-Verbose ('Skipping {0} as version {1} is not equal to {2}' -f $Result.DisplayName, $Result.DisplayVersion, $VersionEqualTo)
                continue
            }
            if ($PSBoundParameters.ContainsKey('VersionLessThan') -and (ConvertTo-Version $Result.DisplayVersion) -ge (ConvertTo-Version $VersionLessThan)) {
                Write-Verbose ('Skipping {0} as version {1} is not less than {2}' -f $Result.DisplayName, $Result.DisplayVersion, $VersionLessThan)
                continue
            }
            if ($PSBoundParameters.ContainsKey('VersionGreaterThan') -and (ConvertTo-Version $Result.DisplayVersion) -le (ConvertTo-Version $VersionGreaterThan)) {
                Write-Verbose ('Skipping {0} as version {1} is not greater than {2}' -f $Result.DisplayName, $Result.DisplayVersion, $VersionGreaterThan)
                continue
            }
            # If we get here, then all criteria have been met
            Write-Verbose ('Found matching application {0} {1}' -f $Result.DisplayName, $Result.DisplayVersion)
            $Result | Select-Object -Property $PropertyNames
        }
        catch {
            # ConvertTo-Version will throw an error if it can't convert the version string to a [version] object
            Write-Warning "Error processing $($Result.DisplayName): $_"
            continue
        }

    }
}

function ConvertTo-Version {
    param (
        [Parameter(ValueFromPipeline = $true, Mandatory = $true)]
        [ValidateNotNullOrEmpty()]
        [String]$VersionString
    )

    #Delete any backslashes
    $FormattedVersion = $VersionString.Replace('\', '')

    #Replace build or _build with a .
    $FormattedVersion = $FormattedVersion -replace '(_|\s)build', '.'

    #Replace any underscore, dash. plus, or open bracket surrounded by digits with a .
    $FormattedVersion = $FormattedVersion -replace '(?<=\d)(_|-|\+|\()(?=\d)', '.'

    # If Version ends in a trailing ., delete it
    $FormattedVersion = $FormattedVersion -replace '\.$', ''

    # Delete anything that isn't a decimal or a dot
    $FormattedVersion = $FormattedVersion -replace '[^\d.]', ''

    # Delete any random instances of a-z followed by digits, such as b1, ac3, beta5
    $FormattedVersion = $FormattedVersion -replace '[a-z]+\d+', ''

    # Trim any version numbers with 5 or more parts down to 4
    $FormattedVersion = $FormattedVersion -replace '^((\d+\.){3}\d+).*', '$1'

    # Add a .0 to any single integers
    $FormattedVersion = $FormattedVersion -replace '^(\d+)$', '$1.0'

    # Pad the version number out to contain 4 parts before casting to [version]
    $PeriodCount = $FormattedVersion.ToCharArray().Where{ $_ -eq '.' }.Count
    switch ($PeriodCount) {
        1 { $PaddedVersion = $FormattedVersion + '.0.0' }    # One period, so it's a two-part version number
        2 { $PaddedVersion = $FormattedVersion + '.0' }      # Two periods, so it's a three-part version number
        default { $PaddedVersion = $FormattedVersion }
    }

    try {
        [System.Version]::Parse($PaddedVersion)
    }
    catch {
        throw "'$VersionString' was formatted to '$FormattedVersion' which failed to be cast as [System.Version]: $_"
    }

}

function Split-UninstallString {
    param(
        [Parameter(Mandatory)]
        [String]$UninstallString
    )

    if ($UninstallString.StartsWith('"')) {
        [Int]$EndOfFilePath = [String]::Join('', $UninstallString[1..$UninstallString.Length]).IndexOf('"')
        [String]$FilePath = [String]::Join('', $UninstallString[0..$EndOfFilePath]).Trim(' ', '"')

        [Int]$StartOfArguments = $EndOfFilePath + 2
        [String]$Arguments = [String]::Join('', $UninstallString[$StartOfArguments..$UninstallString.Length]).Trim()
    }
    else {
        for ($i = 0; $i -lt $UninstallString.Length - 3; $i++) {
            if ($UninstallString.Substring($i, 4) -eq '.exe') {
                # If the character after .exe is null or whitespace, then with reasoanbly high confidence we have found the end of the file path
                if ([String]::IsNullOrWhiteSpace($UninstallString[$i + 4])) {
                    $EndOfFilePath = $i + 4
                    break
                }
            }
        }

        $FilePath = [String]::Join('', $UninstallString[0..$EndOfFilePath]).Trim(' ', '"')
        $Arguments = [String]::Join('', $UninstallString[$EndOfFilePath..$UninstallString.Length]).Trim()
    }

    return $FilePath, $Arguments
}


function Get-ProductState {
    param(
        [Parameter(Mandatory)]
        [String]$ProductCode
    )

    $WindowsInstaller = New-Object -ComObject WindowsInstaller.Installer
    $ProductState = $WindowsInstaller.ProductState($ProductCode)
    [Runtime.Interopservices.Marshal]::ReleaseComObject($WindowsInstaller) | Out-Null

    return $ProductState
}


function Uninstall-Software {
    # Specifically written to take an input object made by Get-InstalledSoftware in this same script file
    [CmdletBinding()]
    param (
        [Parameter(Mandatory)]
        [PSCustomObject]$Software,

        [Parameter()]
        [String]$AdditionalArguments,

        [Parameter()]
        [String]$AdditionalMSIArguments,

        [Parameter()]
        [String]$AdditionalEXEArguments,

        [Parameter()]
        [String]$UninstallProcessName,

        [Parameter()]
        [Switch]$Force
    )

    Write-Verbose ('Found "{0}":' -f $Software.DisplayName)
    Write-Verbose ($Software | ConvertTo-Json)

    if ([String]::IsNullOrWhiteSpace($Software.UninstallString) -And [String]::IsNullOrWhiteSpace($Software.QuietUninstallString)) {
        Write-Verbose ('Can not uninstall software as UninstallString and QuietUninstallString are both empty for "{0}"' -f $Software.DisplayName)
    }
    else {
        $ProductCode = [Regex]::Match($Software.UninstallString, "^msiexec.+(\{.+\})", 'IgnoreCase').Groups[1].Value
        if ($ProductCode) { 

            $ProductState = Get-ProductState -ProductCode $ProductCode

            if ($ProductState -eq 5) {
                Write-Verbose ('Product code "{0}" is installed.' -f $ProductCode)
            }
            elseif ($ProductState -eq 1) {
                Write-Verbose ('Product code "{0}" is advertised.' -f $ProductCode)
            }
            else {
                if ($ProductState -eq 2) {
                    Write-Verbose ('Product code "{0}" is installed for another user.' -f $ProductCode)
                }
                else {
                    Write-Verbose ('Product code "{0}" is not installed.' -f $ProductCode)
                }
                if ($Force) {
                    Write-Verbose 'Uninstall will be attempted anyway as -Force was specfied.'
                }
                else {
                    Write-Verbose 'Will not attempt to uninstall.'
                    return
                }
            }

            $MsiLog = '{0}\{1}_{2}.msi.log' -f 
            $env:temp, 
            [String]::Join('', $Software.DisplayName.Replace(' ', '_').Split([System.IO.Path]::GetInvalidFileNameChars())), 
            [String]::Join('', $Software.DisplayVersion.Split([System.IO.Path]::GetInvalidFileNameChars()))

            $StartProcessSplat = @{
                FilePath     = 'msiexec.exe'
                ArgumentList = '/x', $ProductCode, '/qn', 'REBOOT=ReallySuppress', ('/l*v {0}' -f $MsiLog)
                Wait         = $true
                PassThru     = $true
                ErrorAction  = $ErrorActionPreference
            }

            if (-not [String]::IsNullOrWhiteSpace($AdditionalArguments)) {
                Write-Verbose ('Adding additional arguments "{0}" to uninstall string' -f $AdditionalArguments)
                $StartProcessSplat['ArgumentList'] = $StartProcessSplat['ArgumentList'] += $AdditionalArguments
            }
            elseif (-not [String]::IsNullOrWhiteSpace($AdditionalMSIArguments)) {
                Write-Verbose ('Adding additional MSI arguments "{0}" to uninstall string' -f $AdditionalMSIArguments)
                $StartProcessSplat['ArgumentList'] = $StartProcessSplat['ArgumentList'] += $AdditionalMSIArguments
            }

            $Message = 'Trying uninstall with "msiexec.exe {0}"' -f [String]$StartProcessSplat['ArgumentList']
        } 
        else { 
            Write-Verbose ('Could not parse product code from "{0}"' -f $Software.UninstallString)

            if (-not [String]::IsNullOrWhiteSpace($Software.QuietUninstallString)) {
                $UninstallString = $Software.QuietUninstallString
                Write-Verbose ('Found QuietUninstallString "{0}"' -f $Software.QuietUninstallString)
            }
            else {
                $UninstallString = $Software.UninstallString
                Write-Verbose ('Found UninstallString "{0}"' -f $Software.UninstallString)
            }

            $FilePath, $Arguments = Split-UninstallString $UninstallString

            $StartProcessSplat = @{
                FilePath    = $FilePath
                Wait        = $true
                PassThru    = $true
                ErrorAction = $ErrorActionPreference
            }

            if (-not [String]::IsNullOrWhiteSpace($AdditionalArguments)) {
                Write-Verbose ('Adding additional arguments "{0}" to UninstallString' -f $AdditionalArguments)
                $Arguments = "{0} {1}" -f $Arguments, $AdditionalArguments
            }
            elseif (-not [String]::IsNullOrWhiteSpace($AdditionalEXEArguments)) {
                Write-Verbose ('Adding additional EXE arguments "{0}" to UninstallString' -f $AdditionalEXEArguments)
                $Arguments = "{0} {1}" -f $Arguments, $AdditionalEXEArguments
            }

            if (-not [String]::IsNullOrWhiteSpace($Arguments)) {
                $StartProcessSplat['ArgumentList'] = $Arguments.Trim()
                $Message = 'Trying uninstall with "{0} {1}"' -f $FilePath, $StartProcessSplat['ArgumentList']
            }
            else {
                $Message = 'Trying uninstall with "{0}"' -f $FilePath
            }
        }

        Write-Verbose $Message

        $Process = Start-Process @StartProcessSplat
        $Duration = $Process.ExitTime - $Process.StartTime
        Write-Verbose ('Exit code "{0}", duration "{1}"' -f $Process.ExitCode, $Duration)

        if ($PSBoundParameters.ContainsKey('UninstallProcessName')) {
            Start-Sleep -Seconds 5
            try {
                Write-Verbose ('Waiting for process "{0}" to finish' -f $UninstallProcessName)
                Wait-Process -Name $UninstallProcessName -Timeout 1800 -ErrorAction 'Stop'
            }
            catch {
                if ($_.FullyQualifiedErrorId -match 'NoProcessFoundForGivenName') {
                    Write-Verbose 'Process not found, continuing'
                }
                else {
                    throw
                }
            }

        }

        if ($Process.ExitCode -eq 1605 -and $Force) {
            Write-Verbose 'Exit code 1605 detected (product not installed) will be ignored since -Force was specified.'
            return 0
        }
        else {
            return $Process.ExitCode
        }
    
    }
}

$log = '{0}\Uninstall-Software-{1}.log' -f $env:temp, $DisplayName.Replace(' ', '_').Replace('*', '')
$null = Start-Transcript -Path $log -Append -NoClobber -Force

$VerbosePreference = 'Continue'

$UninstallSoftwareSplat = @{
    AdditionalArguments    = $AdditionalArguments
    AdditionalMSIArguments = $AdditionalMSIArguments
    AdditionalEXEArguments = $AdditionalEXEArguments
    ErrorAction            = $ErrorActionPreference
    Force                  = $Force
}

if ($PSBoundParameters.ContainsKey('ProcessName')) {
    $Processes = Get-Process

    if ($Processes.Name -contains $ProcessName) {
        $Message = "Process '{0}' is already running before the uninstallation has even started, quitting" -f $ProcessName
        $Exception = [System.InvalidOperationException]::new($Message)
        $ErrorRecord = [System.Management.Automation.ErrorRecord]::new(
            $Exception, 
            'ProcessAlreadyRunning', 
            [System.Management.Automation.ErrorCategory]::InvalidOperation, 
            $ProcessName
        )
        Write-Error $ErrorRecord
        $null = Stop-Transcript
        $PSCmdlet.ThrowTerminatingError($ErrorRecord)
    }

    $UninstallSoftwareSplat['UninstallProcessName'] = $ProcessName -replace '\.exe$'
}

$GetInstalledSoftwareSplat = @{
    DisplayName   = $DisplayName
    Architecture  = $Architecture
    HivesToSearch = $HivesToSearch
}
if ($PSBoundParameters.ContainsKey('WindowsInstaller')) { $GetInstalledSoftwareSplat['WindowsInstaller'] = $WindowsInstaller }
if ($PSBoundParameters.ContainsKey('SystemComponent')) { $GetInstalledSoftwareSplat['SystemComponent'] = $SystemComponent }
if ($PSBoundParameters.ContainsKey('VersionLessThan')) { $GetInstalledSoftwareSplat['VersionLessThan'] = $VersionLessThan }
if ($PSBoundParameters.ContainsKey('VersionEqualTo')) { $GetInstalledSoftwareSplat['VersionEqualTo'] = $VersionEqualTo }
if ($PSBoundParameters.ContainsKey('VersionGreaterThan')) { $GetInstalledSoftwareSplat['VersionGreaterThan'] = $VersionGreaterThan }

[array]$InstalledSoftware = Get-InstalledSoftware @GetInstalledSoftwareSplat

if ($InstalledSoftware.Count -eq 0) {
    Write-Verbose ('Software "{0}" not installed or version does not match criteria' -f $DisplayName)
}
elseif ($InstalledSoftware.Count -gt 1) {
    if ($UninstallAll.IsPresent) {
        foreach ($Software in $InstalledSoftware) {
            Uninstall-Software -Software $Software @UninstallSoftwareSplat
        }
    }
    else {
        Write-Verbose ('Found more than one instance of software "{0}". Quitting because not sure which UninstallString to execute. Consider using -UninstallAll switch if necessary.' -f $DisplayName)
    }
}
else {
    Uninstall-Software -Software $InstalledSoftware[0] @UninstallSoftwareSplat
}

$null = Stop-Transcript<|MERGE_RESOLUTION|>--- conflicted
+++ resolved
@@ -223,15 +223,9 @@
         switch ($HivesToSearch) {
             'HKLM' {
                 [string]::Format('registry::HKEY_LOCAL_MACHINE\{0}', $PathFragment)
-
             }
             'HKCU' {
-<<<<<<< HEAD
-                # There is no Wow6432Node Uninstall key for HKEY_CURRENT_USER
-                [string]::Format('registry::HKEY_CURRENT_USER\{0}', $PathFragment.Replace('\Wow6432Node', ''))
-=======
                 [string]::Format('registry::HKEY_CURRENT_USER\{0}', $PathFragment)
->>>>>>> 8fbae85b
             }
         }
     }
